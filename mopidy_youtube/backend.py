# -*- coding: utf-8 -*-

from __future__ import unicode_literals

import re
import string
import unicodedata
from multiprocessing.pool import ThreadPool
from urlparse import parse_qs, urlparse

from mopidy import backend
from mopidy.models import Album, SearchResult, Track

from multiprocessing.pool import ThreadPool
from urlparse import parse_qs, urlparse

<<<<<<< HEAD
from mopidy import backend
from mopidy.models import Album, SearchResult, Track

import pafy

import pykka

import requests

from mopidy_youtube import logger
=======
import pykka

import requests
>>>>>>> 0b592c2e

from mopidy_youtube import logger

yt_api_endpoint = 'https://www.googleapis.com/youtube/v3/'
yt_key = 'AIzaSyAl1Xq9DwdE_KD4AtPaE4EJl3WZe2zCqg4'
session = requests.Session()


def resolve_track(track, stream=False):
    logger.debug("Resolving YouTube for track '%s'", track)
    if hasattr(track, 'uri'):
        return resolve_url(track.comment, stream)
    else:
        return resolve_url(track.split('.')[-1], stream)


def safe_url(uri):
    valid_chars = "-_.() %s%s" % (string.ascii_letters, string.digits)
    safe_uri = unicodedata.normalize(
        'NFKD',
        unicode(uri)
    ).encode('ASCII', 'ignore')
    return re.sub(
        '\s+',
        ' ',
        ''.join(c for c in safe_uri if c in valid_chars)
    ).strip()


def resolve_url(url, stream=False):
    try:
        video = pafy.new(url)
        if not stream:
            uri = 'youtube:video/%s.%s' % (
                safe_url(video.title), video.videoid
            )
        else:
            uri = video.getbestaudio()
            if not uri:  # get video url
                uri = video.getbest()
            logger.debug('%s - %s %s %s' % (
                video.title, uri.bitrate, uri.mediatype, uri.extension))
            uri = uri.url
        if not uri:
            return
    except Exception as e:
        # Video is private or doesn't exist
        logger.info(e.message)
        return

    track = Track(
        name=video.title,
        comment=video.videoid,
        length=video.length * 1000,
        album=Album(
            name='YouTube',
            images=[video.bigthumb, video.bigthumbhd]
        ),
        uri=uri
    )
    return track


def search_youtube(q):
    query = {
        'part': 'id',
        'maxResults': 15,
        'type': 'video',
        'q': q,
        'key': yt_key
    }
    result = session.get(yt_api_endpoint+'search', params=query)
    data = result.json()

    resolve_pool = ThreadPool(processes=16)
    playlist = [item['id']['videoId'] for item in data['items']]

    playlist = resolve_pool.map(resolve_url, playlist)
    resolve_pool.close()
    return [item for item in playlist if item]


def resolve_playlist(url):
    resolve_pool = ThreadPool(processes=16)
    logger.info("Resolving YouTube-Playlist '%s'", url)
    playlist = []

    page = 'first'
    while page:
        params = {
            'playlistId': url,
            'maxResults': 50,
            'key': yt_key,
            'part': 'contentDetails'
        }
        if page and page != "first":
            logger.debug("Get YouTube-Playlist '%s' page %s", url, page)
            params['pageToken'] = page

        result = session.get(yt_api_endpoint+'playlistItems', params=params)
        data = result.json()
        page = data.get('nextPageToken')

        for item in data["items"]:
            video_id = item['contentDetails']['videoId']
            playlist.append(video_id)

    playlist = resolve_pool.map(resolve_url, playlist)
    resolve_pool.close()
    return [item for item in playlist if item]


class YouTubeBackend(pykka.ThreadingActor, backend.Backend):
    def __init__(self, config, audio):
        super(YouTubeBackend, self).__init__()
        self.config = config
        self.library = YouTubeLibraryProvider(backend=self)
        self.playback = YouTubePlaybackProvider(audio=audio, backend=self)

        self.uri_schemes = ['youtube', 'yt']


class YouTubeLibraryProvider(backend.LibraryProvider):
    def lookup(self, track):
        if 'yt:' in track:
            track = track.replace('yt:', '')

        if 'youtube.com' in track:
            url = urlparse(track)
            req = parse_qs(url.query)
            if 'list' in req:
                return resolve_playlist(req.get('list')[0])
            else:
                return [item for item in [resolve_url(track)] if item]
        else:
            return [item for item in [resolve_url(track)] if item]

    def search(self, query=None, uris=None, exact=False):
        # TODO Support exact search

        if not query:
            return

        if 'uri' in query:
            search_query = ''.join(query['uri'])
            url = urlparse(search_query)
            if 'youtube.com' in url.netloc:
                req = parse_qs(url.query)
                if 'list' in req:
                    return SearchResult(
                        uri='youtube:search',
                        tracks=resolve_playlist(req.get('list')[0])
                    )
                else:
                    logger.info(
                        "Resolving YouTube for track '%s'", search_query)
                    return SearchResult(
                        uri='youtube:search',
                        tracks=[item for item in [resolve_url(search_query)] if item]
                    )
        else:
            search_query = ' '.join(query.values()[0])
            logger.info("Searching YouTube for query '%s'", search_query)
            return SearchResult(
                uri='youtube:search',
                tracks=search_youtube(search_query)
            )


class YouTubePlaybackProvider(backend.PlaybackProvider):

    def translate_uri(self, uri):
        track = resolve_track(uri, True)
        if track is not None:
            return track.uri
        else:
            return None<|MERGE_RESOLUTION|>--- conflicted
+++ resolved
@@ -11,25 +11,11 @@
 from mopidy import backend
 from mopidy.models import Album, SearchResult, Track
 
-from multiprocessing.pool import ThreadPool
-from urlparse import parse_qs, urlparse
-
-<<<<<<< HEAD
-from mopidy import backend
-from mopidy.models import Album, SearchResult, Track
-
 import pafy
 
 import pykka
 
 import requests
-
-from mopidy_youtube import logger
-=======
-import pykka
-
-import requests
->>>>>>> 0b592c2e
 
 from mopidy_youtube import logger
 
@@ -188,7 +174,7 @@
                         "Resolving YouTube for track '%s'", search_query)
                     return SearchResult(
                         uri='youtube:search',
-                        tracks=[item for item in [resolve_url(search_query)] if item]
+                        tracks=[t for t in [resolve_url(search_query)] if t]
                     )
         else:
             search_query = ' '.join(query.values()[0])
